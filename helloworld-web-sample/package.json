{
	"name": "helloworld-web-sample",
	"displayName": "helloworld-web-sample",
	"description": "HelloWorld example for VS Code in the browser",
	"version": "0.0.1",
	"publisher": "vscode-samples",
	"private": true,
	"license": "MIT",
	"repository": "https://github.com/microsoft/vscode-extension-samples/helloworld-web-sample",
	"engines": {
		"vscode": "^1.74.0"
	},
	"categories": [
		"Other"
	],
	"activationEvents": [],
	"browser": "./dist/web/extension.js",
	"contributes": {
		"commands": [
			{
				"command": "helloworld-web-sample.helloWorld",
				"title": "Hello World"
			}
		]
	},
	"scripts": {
		"start": "vscode-test-web --browserType=chromium --extensionDevelopmentPath=.",
		"test": "vscode-test-web --browserType=chromium --extensionDevelopmentPath=. --extensionTestsPath=dist/web/test/suite/index.js",
		"pretest": "npm run compile-web",
		"vscode:prepublish": "npm run package-web",
		"compile-web": "webpack",
		"watch-web": "webpack --watch",
		"package-web": "webpack --mode production --devtool hidden-source-map",
		"lint": "eslint"
	},
	"devDependencies": {
		"@eslint/js": "^9.13.0",
		"@stylistic/eslint-plugin": "^2.9.0",
		"@types/mocha": "^9.0.0",
		"@types/vscode": "^1.73.0",
		"@types/webpack-env": "^1.16.2",
<<<<<<< HEAD
		"@typescript-eslint/eslint-plugin": "^7.14.0",
		"@typescript-eslint/parser": "^7.14.0",
		"@vscode/test-web": "^0.0.60",
=======
		"@vscode/test-web": "^0.0.22",
>>>>>>> d2e67991
		"assert": "^2.0.0",
		"eslint": "^9.13.0",
		"mocha": "^9.2.0",
		"process": "^0.11.10",
		"ts-loader": "^9.2.5",
		"typescript": "^5.7.2",
		"typescript-eslint": "^8.16.0",
		"webpack": "^5.52.1",
		"webpack-cli": "^4.8.0"
	}
}<|MERGE_RESOLUTION|>--- conflicted
+++ resolved
@@ -36,24 +36,18 @@
 	"devDependencies": {
 		"@eslint/js": "^9.13.0",
 		"@stylistic/eslint-plugin": "^2.9.0",
-		"@types/mocha": "^9.0.0",
+		"@types/mocha": "^10.0.10",
 		"@types/vscode": "^1.73.0",
-		"@types/webpack-env": "^1.16.2",
-<<<<<<< HEAD
-		"@typescript-eslint/eslint-plugin": "^7.14.0",
-		"@typescript-eslint/parser": "^7.14.0",
-		"@vscode/test-web": "^0.0.60",
-=======
-		"@vscode/test-web": "^0.0.22",
->>>>>>> d2e67991
-		"assert": "^2.0.0",
-		"eslint": "^9.13.0",
-		"mocha": "^9.2.0",
+		"@types/webpack-env": "^1.18.8",
+		"@vscode/test-web": "^0.0.66",
+		"assert": "^2.1.0",
+		"eslint": "^9.20.1",
+		"mocha": "^11.1.0",
 		"process": "^0.11.10",
-		"ts-loader": "^9.2.5",
+		"ts-loader": "^9.5.2",
 		"typescript": "^5.7.2",
 		"typescript-eslint": "^8.16.0",
-		"webpack": "^5.52.1",
-		"webpack-cli": "^4.8.0"
+		"webpack": "^5.98.0",
+		"webpack-cli": "^6.0.1"
 	}
 }